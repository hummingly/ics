//! In the RFC5545 and RFC7986 specified properties except for IANA and
//! non-standard properties ("X"-prefix parameters).
//!
//! Properties are key-value pairs which can have optionally several
//! parameters. A property forms a content line which is line folded (CRLF +
//! whitespace) after 75 bytes automatically for you.
//!
//! Additionally, some of them also specify format definitions or defined
//! values. Those are associated functions or constructors.
//!
//! For more information on properties, please refer to the specification [RFC5545 3.7. Calendar Properties](https://tools.ietf.org/html/rfc5545#section-3.7) and [RFC7986 5. Properties](https://tools.ietf.org/html/rfc7986#section-5).
<<<<<<< HEAD
use crate::contentline::{LineWriter, PropertyWrite};
use crate::parameters::{Parameter, Parameters};
use crate::value::{Float, Integer, StatusValue, TranspValue};
=======
use crate::components::{Parameter, Parameters, Property};
>>>>>>> adf06d6b
use std::borrow::Cow;
use std::io::Error;

property_text!(CalScale, "CALSCALE");
property_text!(Method, "METHOD");
property_text!(ProdID, "PRODID");
// TODO: min max fmt
property!(Version, "VERSION");
property!(Attach, "ATTACH");
// TODO: property_text_list!
property!(Categories, "CATEGORIES");
property_text!(
    /// [Format definitions of classifications](https://tools.ietf.org/html/rfc5545#section-3.8.1.3)
    Class, "CLASS";
    // Default Value
    const PUBLIC = "PUBLIC";
    const PRIVATE = "PRIVATE";
    const CONFIDENTIAL = "CONFIDENTIAL"
);
property_text!(Comment, "COMMENT");
property_text!(Description, "DESCRIPTION");

/// `GEO` Property
#[derive(Debug, Clone, PartialEq, PartialOrd)]
pub struct Geo<'a> {
    latitude: Float,
    longitude: Float,
    parameters: Vec<Parameter<'a>>
}

impl Geo<'_> {
    /// The associated specification name of the property in upper case.
    pub const NAME: &'static str = "GEO";

    /// Creates a new `GEO` Property with the given value.
    pub const fn new(latitude: Float, longitude: Float) -> Self {
        Self {
            latitude,
            longitude,
            parameters: Vec::new()
        }
    }
}

impl<'a> Geo<'a> {
    /// Adds a parameter to the property.
    pub fn add(&mut self, parameter: impl Into<Parameter<'a>>) {
        self.parameters.push(parameter.into())
    }

    /// Adds several parameters at once to the property. For creating
    /// several parameters at once, consult the documentation of
    /// the [`parameters!`] macro.
    pub fn append(&mut self, parameters: &mut Parameters<'a>) {
        self.parameters.append(parameters)
    }
}

impl PropertyWrite for Geo<'_> {
    fn write(&self, w: &mut LineWriter<'_>) -> Result<(), Error> {
        w.write_name_unchecked(Self::NAME);
        for parameter in &self.parameters {
            w.write_parameter(&parameter.name, &parameter.value)?;
        }
        w.write_fmt_value(format_args!("{};{}", self.latitude, self.longitude))
    }
}

property_text!(Location, "LOCATION");
property_integer!(PercentComplete, "PERCENT-COMPLETE");
property_integer!(Priority, "PRIORITY");
// TODO: property_text_list!
property!(Resources, "RESOURCES");

/// `STATUS` Property
#[derive(Debug, Clone, PartialEq, Eq, Hash, PartialOrd, Ord)]
pub struct Status<'a> {
    value: StatusValue,
    parameters: Parameters<'a>
}

impl Status<'_> {
    /// The associated specification name of the property in upper case.
    pub const NAME: &'static str = "STATUS";

    const fn new(value: StatusValue) -> Self {
        Self {
            value,
            parameters: Vec::new()
        }
    }

    /// Status for a tentative event
    pub const TENTATIVE: Self = Self::new(StatusValue::Tentative);

    /// Status for a definite event
    pub const CONFIRMED: Self = Self::new(StatusValue::Confirmed);

    /// Status for a cancelled Event, To-Do or Journal
    pub const CANCELLED: Self = Self::new(StatusValue::Cancelled);

    /// Status for a To-Do that needs action
    pub const NEEDS_ACTION: Self = Self::new(StatusValue::NeedsAction);

    /// Status for a completed To-Do
    pub const COMPLETED: Self = Self::new(StatusValue::Completed);

    /// Status for an in-process To-Do
    pub const IN_PROCESS: Self = Self::new(StatusValue::InProcess);

    /// Status for a draft Journal
    pub const DRAFT: Self = Self::new(StatusValue::Draft);

    /// Status for a final Journal
    pub const FINAL: Self = Self::new(StatusValue::Final);
}

impl<'a> Status<'a> {
    /// Adds a parameter to the property.
    pub fn add(&mut self, parameter: impl Into<Parameter<'a>>) {
        self.parameters.push(parameter.into())
    }

    /// Adds several parameters at once to the property. For creating
    /// several parameters at once, consult the documentation of
    /// the [`parameters!`] macro.
    pub fn append(&mut self, parameters: &mut Parameters<'a>) {
        self.parameters.append(parameters)
    }
}

impl PropertyWrite for Status<'_> {
    fn write(&self, w: &mut LineWriter<'_>) -> Result<(), Error> {
        w.write_name_unchecked(Self::NAME);
        for parameter in &self.parameters {
            w.write_parameter(&parameter.name, &parameter.value)?;
        }
        w.write_text_value(self.value.as_str())
    }
}

property_text!(Summary, "SUMMARY");
property!(Completed, "COMPLETED");
property!(DtEnd, "DTEND");
property!(Due, "DUE");
property!(DtStart, "DTSTART");
property!(Duration, "DURATION");
property!(FreeBusyTime, "FREEBUSY");

/// `TRANSP` Property
#[derive(Debug, Default, Clone, PartialEq, Eq, Hash, PartialOrd, Ord)]
pub struct Transp<'a> {
    value: TranspValue,
    parameters: Parameters<'a>
}

impl Transp<'_> {
    /// The associated specification name of the property in upper case.
    pub const NAME: &'static str = "TRANSP";

    const fn new(value: TranspValue) -> Self {
        Self {
            value,
            parameters: Vec::new()
        }
    }

    /// Blocks or opaque on busy time searches.
    pub const OPAQUE: Self = Self::new(TranspValue::Opaque);

    /// Transparent on busy time searches.
    pub const TRANSPARENT: Self = Self::new(TranspValue::Transparent);
}

impl<'a> Transp<'a> {
    /// Adds a parameter to the property.
    pub fn add(&mut self, parameter: impl Into<Parameter<'a>>) {
        self.parameters.push(parameter.into())
    }

    /// Adds several parameters at once to the property. For creating
    /// several parameters at once, consult the documentation of
    /// the [`parameters!`] macro.
    pub fn append(&mut self, parameters: &mut Parameters<'a>) {
        self.parameters.append(parameters)
    }
}

impl PropertyWrite for Transp<'_> {
    fn write(&self, w: &mut LineWriter<'_>) -> Result<(), Error> {
        w.write_name_unchecked(Self::NAME);
        for parameter in &self.parameters {
            w.write_parameter(&parameter.name, &parameter.value)?;
        }
        w.write_text_value(self.value.as_str())
    }
}

property_text!(TzID, "TZID");
property_text!(TzName, "TZNAME");
property!(TzOffsetFrom, "TZOFFSETFROM");
property!(TzOffsetTo, "TZOFFSETTO");
property!(TzURL, "TZURL");
property!(Attendee, "ATTENDEE");
property_text!(Contact, "CONTACT");
property!(Organizer, "ORGANIZER");
property!(RecurrenceID, "RECURRENCE-ID");
property_text!(RelatedTo, "RELATED-TO");
property!(URL, "URL");
property_text!(UID, "UID");
property!(ExDate, "EXDATE");
property!(RDate, "RDATE");
property!(RRule, "RRULE");
property_text!(
    /// [Format definitions of alarm actions](https://tools.ietf.org/html/rfc5545#section-3.8.6.1)
    Action, "ACTION";
    const AUDIO = "AUDIO";
    const DISPLAY = "DISPLAY";
    const EMAIL = "EMAIL"
);
property_integer!(Repeat, "REPEAT");
property!(Trigger, "TRIGGER");
property!(Created, "CREATED");
property!(DtStamp, "DTSTAMP");
property!(LastModified, "LAST-MODIFIED");
property_integer!(Sequence, "SEQUENCE");
// TODO: statcode ";" statdesc [";" extdata]
property!(RequestStatus, "REQUEST-STATUS");

impl Default for Class<'_> {
    fn default() -> Self {
        Self::PUBLIC
    }
}

impl Default for CalScale<'_> {
    fn default() -> Self {
        Self {
            value: Cow::Borrowed("GREGORIAN"),
            parameters: Vec::new()
        }
    }
}
impl Default for Priority<'_> {
    fn default() -> Self {
        Self {
            value: 0,
            parameters: Vec::new()
        }
    }
}

impl Default for Repeat<'_> {
    fn default() -> Self {
        Self {
            value: 0,
            parameters: Vec::new()
        }
    }
}

impl Default for Sequence<'_> {
    fn default() -> Self {
        Self {
            value: 0,
            parameters: Vec::new()
        }
    }
}

#[cfg(feature = "rfc7986")]
pub use self::rfc7986::*;

#[cfg(feature = "rfc7986")]
mod rfc7986 {
<<<<<<< HEAD
    use crate::contentline::{LineWriter, PropertyWrite};
    use crate::parameters::{Parameter, Parameters};
=======
    use crate::components::{Parameter, Parameters, Property};
>>>>>>> adf06d6b
    use std::borrow::Cow;
    use std::io::Error;
    property_text!(Name, "NAME");
    property_with_parameter!(RefreshInterval, "REFRESH-INTERVAL", "DURATION");
    property_with_parameter!(Source, "SOURCE", "URI");
    property_text!(Color, "COLOR");
    property_with_parameter!(Conference, "CONFERENCE", "URI");

    #[derive(Debug, Clone, PartialEq, Eq, Hash, PartialOrd, Ord)]
    enum Data<'a> {
        Link(Cow<'a, str>),
        Binary(Cow<'a, [u8]>)
    }

    /// `IMAGE` Property
    ///
    /// Newer properties that have a different value type than `TEXT` have to
    /// include the `VALUE` parameter. This property already contains the
    /// `VALUE` parameter, do not add this parameter manually. Depending on
    /// the constructor the value can be either `URI` or `BINARY`.
    #[derive(Debug, Clone, PartialEq, Eq, Hash, PartialOrd, Ord)]
    pub struct Image<'a> {
<<<<<<< HEAD
        value: Data<'a>,
        parameters: Vec<Parameter<'a>>
    }

    impl Image<'_> {
        /// The associated specification name of the property in upper case.
        pub const NAME: &'static str = "IMAGE";
=======
        value: Cow<'a, str>,
        parameters: Parameters<'a>,
>>>>>>> adf06d6b
    }

    impl<'a> Image<'a> {
        /// Creates a new `IMAGE` Property with the given value. The value type
        /// is `URI`.
<<<<<<< HEAD
        pub fn uri<S>(uri: impl Into<Cow<'a, str>>) -> Self {
            Image {
                value: Data::Link(uri.into()),
                parameters: parameters!("VALUE" => "URI")
=======
        pub fn uri<S>(value: S) -> Self
        where
            S: Into<Cow<'a, str>>,
        {
            Image {
                value: value.into(),
                parameters: parameters!("VALUE" => "URI"),
>>>>>>> adf06d6b
            }
        }

        /// Creates a new `IMAGE` Property with the given value.
        /// The value type is `BINARY` which is why the `ENCODING` parameter
        /// with the value `BASE64` is also added.
<<<<<<< HEAD
        pub fn binary(binary: impl Into<Cow<'a, [u8]>>) -> Self {
            Image {
                value: Data::Binary(binary.into()),
                parameters: parameters!("ENCODING" => "BASE64"; "VALUE" => "BINARY")
=======
        pub fn binary<S>(value: S) -> Self
        where
            S: Into<Cow<'a, str>>,
        {
            Image {
                value: value.into(),
                parameters: parameters!("ENCODING" => "BASE64"; "VALUE" => "BINARY"),
>>>>>>> adf06d6b
            }
        }

        /// Adds a parameter to the property.
<<<<<<< HEAD
        pub fn add(&mut self, parameter: impl Into<Parameter<'a>>) {
            self.parameters.push(parameter.into())
=======
        pub fn add<P>(&mut self, parameter: P)
        where
            P: Into<Parameter<'a>>,
        {
            let param = parameter.into();
            self.parameters.insert(param.key, param.value);
>>>>>>> adf06d6b
        }

        /// Adds several parameters at once to the property. For creating
        /// several parameters at once, consult the documentation of
        /// the [`parameters!`] macro.
        pub fn append(&mut self, parameters: &mut Parameters<'a>) {
            self.parameters.append(parameters)
        }
    }

<<<<<<< HEAD
    impl PropertyWrite for Image<'_> {
        fn write(&self, w: &mut LineWriter<'_>) -> Result<(), Error> {
            w.write_name_unchecked(Self::NAME);
            for parameter in &self.parameters {
                w.write_parameter(&parameter.name, &parameter.value)?;
            }
            match &self.value {
                Data::Link(uri) => w.write_value(uri),
                Data::Binary(binary) => w.write_binary_value(binary)
=======
    impl<'a> From<Image<'a>> for Property<'a> {
        fn from(builder: Image<'a>) -> Self {
            Property {
                key: "IMAGE".into(),
                value: builder.value,
                parameters: builder.parameters,
>>>>>>> adf06d6b
            }
        }
    }
}<|MERGE_RESOLUTION|>--- conflicted
+++ resolved
@@ -9,13 +9,9 @@
 //! values. Those are associated functions or constructors.
 //!
 //! For more information on properties, please refer to the specification [RFC5545 3.7. Calendar Properties](https://tools.ietf.org/html/rfc5545#section-3.7) and [RFC7986 5. Properties](https://tools.ietf.org/html/rfc7986#section-5).
-<<<<<<< HEAD
 use crate::contentline::{LineWriter, PropertyWrite};
 use crate::parameters::{Parameter, Parameters};
 use crate::value::{Float, Integer, StatusValue, TranspValue};
-=======
-use crate::components::{Parameter, Parameters, Property};
->>>>>>> adf06d6b
 use std::borrow::Cow;
 use std::io::Error;
 
@@ -43,7 +39,7 @@
 pub struct Geo<'a> {
     latitude: Float,
     longitude: Float,
-    parameters: Vec<Parameter<'a>>
+    parameters: Vec<Parameter<'a>>,
 }
 
 impl Geo<'_> {
@@ -55,7 +51,7 @@
         Self {
             latitude,
             longitude,
-            parameters: Vec::new()
+            parameters: Vec::new(),
         }
     }
 }
@@ -94,7 +90,7 @@
 #[derive(Debug, Clone, PartialEq, Eq, Hash, PartialOrd, Ord)]
 pub struct Status<'a> {
     value: StatusValue,
-    parameters: Parameters<'a>
+    parameters: Parameters<'a>,
 }
 
 impl Status<'_> {
@@ -104,7 +100,7 @@
     const fn new(value: StatusValue) -> Self {
         Self {
             value,
-            parameters: Vec::new()
+            parameters: Vec::new(),
         }
     }
 
@@ -169,7 +165,7 @@
 #[derive(Debug, Default, Clone, PartialEq, Eq, Hash, PartialOrd, Ord)]
 pub struct Transp<'a> {
     value: TranspValue,
-    parameters: Parameters<'a>
+    parameters: Parameters<'a>,
 }
 
 impl Transp<'_> {
@@ -179,7 +175,7 @@
     const fn new(value: TranspValue) -> Self {
         Self {
             value,
-            parameters: Vec::new()
+            parameters: Vec::new(),
         }
     }
 
@@ -255,7 +251,7 @@
     fn default() -> Self {
         Self {
             value: Cow::Borrowed("GREGORIAN"),
-            parameters: Vec::new()
+            parameters: Vec::new(),
         }
     }
 }
@@ -263,7 +259,7 @@
     fn default() -> Self {
         Self {
             value: 0,
-            parameters: Vec::new()
+            parameters: Vec::new(),
         }
     }
 }
@@ -272,7 +268,7 @@
     fn default() -> Self {
         Self {
             value: 0,
-            parameters: Vec::new()
+            parameters: Vec::new(),
         }
     }
 }
@@ -281,7 +277,7 @@
     fn default() -> Self {
         Self {
             value: 0,
-            parameters: Vec::new()
+            parameters: Vec::new(),
         }
     }
 }
@@ -291,12 +287,8 @@
 
 #[cfg(feature = "rfc7986")]
 mod rfc7986 {
-<<<<<<< HEAD
     use crate::contentline::{LineWriter, PropertyWrite};
     use crate::parameters::{Parameter, Parameters};
-=======
-    use crate::components::{Parameter, Parameters, Property};
->>>>>>> adf06d6b
     use std::borrow::Cow;
     use std::io::Error;
     property_text!(Name, "NAME");
@@ -308,7 +300,7 @@
     #[derive(Debug, Clone, PartialEq, Eq, Hash, PartialOrd, Ord)]
     enum Data<'a> {
         Link(Cow<'a, str>),
-        Binary(Cow<'a, [u8]>)
+        Binary(Cow<'a, [u8]>),
     }
 
     /// `IMAGE` Property
@@ -319,72 +311,38 @@
     /// the constructor the value can be either `URI` or `BINARY`.
     #[derive(Debug, Clone, PartialEq, Eq, Hash, PartialOrd, Ord)]
     pub struct Image<'a> {
-<<<<<<< HEAD
         value: Data<'a>,
-        parameters: Vec<Parameter<'a>>
+        parameters: Vec<Parameter<'a>>,
     }
 
     impl Image<'_> {
         /// The associated specification name of the property in upper case.
         pub const NAME: &'static str = "IMAGE";
-=======
-        value: Cow<'a, str>,
-        parameters: Parameters<'a>,
->>>>>>> adf06d6b
     }
 
     impl<'a> Image<'a> {
         /// Creates a new `IMAGE` Property with the given value. The value type
         /// is `URI`.
-<<<<<<< HEAD
         pub fn uri<S>(uri: impl Into<Cow<'a, str>>) -> Self {
             Image {
                 value: Data::Link(uri.into()),
-                parameters: parameters!("VALUE" => "URI")
-=======
-        pub fn uri<S>(value: S) -> Self
-        where
-            S: Into<Cow<'a, str>>,
-        {
-            Image {
-                value: value.into(),
                 parameters: parameters!("VALUE" => "URI"),
->>>>>>> adf06d6b
             }
         }
 
         /// Creates a new `IMAGE` Property with the given value.
         /// The value type is `BINARY` which is why the `ENCODING` parameter
         /// with the value `BASE64` is also added.
-<<<<<<< HEAD
         pub fn binary(binary: impl Into<Cow<'a, [u8]>>) -> Self {
             Image {
                 value: Data::Binary(binary.into()),
-                parameters: parameters!("ENCODING" => "BASE64"; "VALUE" => "BINARY")
-=======
-        pub fn binary<S>(value: S) -> Self
-        where
-            S: Into<Cow<'a, str>>,
-        {
-            Image {
-                value: value.into(),
                 parameters: parameters!("ENCODING" => "BASE64"; "VALUE" => "BINARY"),
->>>>>>> adf06d6b
             }
         }
 
         /// Adds a parameter to the property.
-<<<<<<< HEAD
         pub fn add(&mut self, parameter: impl Into<Parameter<'a>>) {
             self.parameters.push(parameter.into())
-=======
-        pub fn add<P>(&mut self, parameter: P)
-        where
-            P: Into<Parameter<'a>>,
-        {
-            let param = parameter.into();
-            self.parameters.insert(param.key, param.value);
->>>>>>> adf06d6b
         }
 
         /// Adds several parameters at once to the property. For creating
@@ -395,7 +353,6 @@
         }
     }
 
-<<<<<<< HEAD
     impl PropertyWrite for Image<'_> {
         fn write(&self, w: &mut LineWriter<'_>) -> Result<(), Error> {
             w.write_name_unchecked(Self::NAME);
@@ -404,15 +361,7 @@
             }
             match &self.value {
                 Data::Link(uri) => w.write_value(uri),
-                Data::Binary(binary) => w.write_binary_value(binary)
-=======
-    impl<'a> From<Image<'a>> for Property<'a> {
-        fn from(builder: Image<'a>) -> Self {
-            Property {
-                key: "IMAGE".into(),
-                value: builder.value,
-                parameters: builder.parameters,
->>>>>>> adf06d6b
+                Data::Binary(binary) => w.write_binary_value(binary),
             }
         }
     }
