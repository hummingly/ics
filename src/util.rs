<<<<<<< HEAD
use std::io::{Error, Write};

/// Write bytes using the BASE64 standard encoding.
pub fn write_base64<W: Write>(writer: &mut W, bytes: &[u8]) -> Result<(), Error> {
    if bytes.is_empty() {
        return Ok(());
    }

    // Mask for extracting 6 bits from a byte.
    const BIT_MASK: u8 = 0b0011_1111;

    const BASE64: [u8; 64] = [
        b'A', b'B', b'C', b'D', b'E', b'F', b'G', b'H', b'I', b'J', b'K', b'L', b'M', b'N', b'O',
        b'P', b'Q', b'R', b'S', b'T', b'U', b'V', b'W', b'X', b'Y', b'Z', b'a', b'b', b'c', b'd',
        b'e', b'f', b'g', b'h', b'i', b'j', b'k', b'l', b'm', b'n', b'o', b'p', b'q', b'r', b's',
        b't', b'u', b'v', b'w', b'x', b'y', b'z', b'0', b'1', b'2', b'3', b'4', b'5', b'6', b'7',
        b'8', b'9', b'+', b'/'
    ];

    let chunks = bytes.chunks_exact(3);
    let remainder = chunks.remainder();

    let mut output = [0; 4];
    for chunk in chunks {
        output[0] = BASE64[usize::from(chunk[0] >> 2)];
        output[1] = BASE64[usize::from((chunk[0] << 4 | chunk[1] >> 4) & BIT_MASK)];
        output[2] = BASE64[usize::from((chunk[1] << 2 | chunk[2] >> 6) & BIT_MASK)];
        output[3] = BASE64[usize::from(chunk[2] & BIT_MASK)];
        writer.write_all(&output)?;
    }

    match remainder {
        [first] => {
            output[0] = BASE64[usize::from(first >> 2)];
            output[1] = BASE64[usize::from(first << 4 & BIT_MASK)];
            output[2] = b'=';
            output[3] = b'=';
            writer.write_all(&output)
        }
        [first, second] => {
            output[0] = BASE64[usize::from(first >> 2)];
            output[1] = BASE64[usize::from((first << 4 | second >> 4) & BIT_MASK)];
            output[2] = BASE64[usize::from(second << 2 & BIT_MASK)];
            output[3] = b'=';
            writer.write_all(&output)
=======
use std::borrow::Cow;

/// Escapes comma, semicolon, backslash and newline character by prepending a
/// backslash. Newlines are normalized to a line feed character.
///
/// This method is only necessary for properties with the value type "TEXT".
///
/// # Example
/// ```
/// use ics::escape_text;
///
/// let line = "Hello, World! Today is a beautiful day to test: Escape Methods.\n Characters like ; or \\ must be escaped.";
/// let expected = "Hello\\, World! Today is a beautiful day to test: Escape Methods.\\n Characters like \\; or \\\\ must be escaped.";
/// assert_eq!(expected, escape_text(line));
pub fn escape_text<'a, S>(input: S) -> Cow<'a, str>
where
    S: Into<Cow<'a, str>>,
{
    let input = input.into();
    let mut escaped_chars_count = 0;
    let mut has_carriage_return_char = false;

    for b in input.bytes() {
        if b == b',' || b == b';' || b == b'\\' || b == b'\n' {
            escaped_chars_count += 1;
        } else if b == b'\r' {
            has_carriage_return_char = true;
>>>>>>> adf06d6b
        }
        _ => Ok(())
    }
}

/// Escapes the comma, semicolon and backslash character and normalizes newlines
/// by replacing them with linefeed character.
pub fn write_escaped_text<W: Write>(writer: &mut W, text: &str) -> Result<(), Error> {
    const ESCAPED_NEWLINE: &[u8] = b"\\n";

    if text.is_empty() {
        return Ok(());
    }

    let text = text.as_bytes();
    let mut last_end = 0;

    for (start, part) in EscapeByteIndices::new(text) {
        writer.write_all(&text[last_end..start])?;
        match part {
            b'\r' => {
                // Replace old macOS newline character with a line feed character otherwise
                // discard the carriage return character for Windows OS newlines.
                if text.get(start + 1) != Some(&b'\n') {
                    writer.write_all(ESCAPED_NEWLINE)?;
                }
            }
            // Newlines needs to be escaped to the literal `\n`
            b'\n' => {
                writer.write_all(ESCAPED_NEWLINE)?;
            }
            b => writer.write_all(&[b'\\', b])?
        }
        last_end = start + 1;
    }
    writer.write_all(&text[last_end..])
}

struct EscapeByteIndices<'m> {
    offset: usize,
    bytes: &'m [u8]
}

impl<'m> EscapeByteIndices<'m> {
    fn new(bytes: &'m [u8]) -> EscapeByteIndices<'m> {
        EscapeByteIndices { offset: 0, bytes }
    }
}

impl Iterator for EscapeByteIndices<'_> {
    type Item = (usize, u8);

    fn next(&mut self) -> Option<Self::Item> {
        fn is_escaped_byte(b: u8) -> bool {
            b == b',' || b == b';' || b == b'\\' || b == b'\r' || b == b'\n'
        }

        for &b in &self.bytes[self.offset..] {
            self.offset += 1;
            if is_escaped_byte(b) {
                return Some((self.offset - 1, b));
            }
        }
        None
    }
}

#[cfg(test)]
mod binary {
    use super::write_base64;
    use std::io::Error;

    fn write_binary(binary: &[u8]) -> Result<String, Error> {
        let mut buffer = Vec::with_capacity(binary.len() + binary.len() / 3);
        write_base64(&mut buffer, binary)?;
        Ok(String::from_utf8_lossy(&buffer).to_string())
    }

    // https://tools.ietf.org/html/rfc4648#section-10
    #[test]
    fn encode_rfc4648_test_sample() -> Result<(), Error> {
        assert_eq!(write_binary(b"")?, "");
        assert_eq!(write_binary(b"f")?, "Zg==");
        assert_eq!(write_binary(b"fo")?, "Zm8=");
        assert_eq!(write_binary(b"foo")?, "Zm9v");
        assert_eq!(write_binary(b"foob")?, "Zm9vYg==");
        assert_eq!(write_binary(b"fooba")?, "Zm9vYmE=");
        assert_eq!(write_binary(b"foobar")?, "Zm9vYmFy");
        Ok(())
    }

    #[test]
    fn encode_text() -> Result<(), Error> {
        let input = "Polyfon zwitschernd aßen Mäxchens Vögel Rüben, Joghurt und Quark";
        let expected = "UG9seWZvbiB6d2l0c2NoZXJuZCBhw59lbiBNw6R4Y2hlbnMgVsO2Z2VsIFLDvGJlbiwgSm9naHVydCB1bmQgUXVhcms=";
        let output = write_binary(input.as_bytes())?;
        assert_eq!(output, expected);
        Ok(())
    }
}

#[cfg(test)]
mod text {
    use super::write_escaped_text;
    use std::io::Error;

    fn write_text(text: &str) -> Result<String, Error> {
        let mut buffer = Vec::with_capacity(text.len());
        write_escaped_text(&mut buffer, text)?;
        Ok(String::from_utf8_lossy(&buffer).to_string())
    }

    #[test]
    fn escaped_chars() -> Result<(), Error> {
        let s = ",\r\n;:\\ \r\n\rö\r";
        let expected = "\\,\\n\\;:\\\\ \\n\\nö\\n";

        assert_eq!(expected, write_text(s)?);
        Ok(())
    }

    #[test]
    fn escaped_chars_only() -> Result<(), Error> {
        let s = ",\r\n;\r:\\";
        let expected = "\\,\\n\\;\\n:\\\\";

        assert_eq!(expected, write_text(s)?);
        Ok(())
    }

    #[test]
    fn non_unix_newlines() -> Result<(), Error> {
        // To handle newlines, implementations have to check the next byte. However,
        // indexing must not panic.
        let s = "\r\n\rö\r";
        let expected = "\\n\\nö\\n";

        assert_eq!(expected, write_text(s)?);
        Ok(())
    }

    #[test]
    fn no_escaped_chars() -> Result<(), Error> {
        let s = "This is a simple sentence.";

        assert_eq!(s, write_text(s)?);
        Ok(())
    }

    // test run with default features enabled but should be correct regardless
    #[test]
<<<<<<< HEAD
    fn long_sentence() -> Result<(), Error> {
        let s = "Hello, World! Today is a beautiful day to test: Escape Methods.\n Characters like ; or \\ must be escaped.\r\n";
        let expected = "Hello\\, World! Today is a beautiful day to test: Escape Methods.\\n Characters like \\; or \\\\ must be escaped.\\n";

        assert_eq!(expected, write_text(s)?);
        Ok(())
=======
    fn escape_property() {
        use crate::components::Property;

        let expected_value = "Hello\\, World! Today is a beautiful day to test: Escape Methods.\\n Characters like \\; or \\\\ must be escaped.\\n";
        let property = Property::new(
            "COMMENT",
            escape_text("Hello, World! Today is a beautiful day to test: Escape Methods.\n Characters like ; or \\ must be escaped.\r\n")
        );
        assert_eq!(expected_value, property.value);
>>>>>>> adf06d6b
    }
}<|MERGE_RESOLUTION|>--- conflicted
+++ resolved
@@ -1,4 +1,3 @@
-<<<<<<< HEAD
 use std::io::{Error, Write};
 
 /// Write bytes using the BASE64 standard encoding.
@@ -15,7 +14,7 @@
         b'P', b'Q', b'R', b'S', b'T', b'U', b'V', b'W', b'X', b'Y', b'Z', b'a', b'b', b'c', b'd',
         b'e', b'f', b'g', b'h', b'i', b'j', b'k', b'l', b'm', b'n', b'o', b'p', b'q', b'r', b's',
         b't', b'u', b'v', b'w', b'x', b'y', b'z', b'0', b'1', b'2', b'3', b'4', b'5', b'6', b'7',
-        b'8', b'9', b'+', b'/'
+        b'8', b'9', b'+', b'/',
     ];
 
     let chunks = bytes.chunks_exact(3);
@@ -44,37 +43,8 @@
             output[2] = BASE64[usize::from(second << 2 & BIT_MASK)];
             output[3] = b'=';
             writer.write_all(&output)
-=======
-use std::borrow::Cow;
-
-/// Escapes comma, semicolon, backslash and newline character by prepending a
-/// backslash. Newlines are normalized to a line feed character.
-///
-/// This method is only necessary for properties with the value type "TEXT".
-///
-/// # Example
-/// ```
-/// use ics::escape_text;
-///
-/// let line = "Hello, World! Today is a beautiful day to test: Escape Methods.\n Characters like ; or \\ must be escaped.";
-/// let expected = "Hello\\, World! Today is a beautiful day to test: Escape Methods.\\n Characters like \\; or \\\\ must be escaped.";
-/// assert_eq!(expected, escape_text(line));
-pub fn escape_text<'a, S>(input: S) -> Cow<'a, str>
-where
-    S: Into<Cow<'a, str>>,
-{
-    let input = input.into();
-    let mut escaped_chars_count = 0;
-    let mut has_carriage_return_char = false;
-
-    for b in input.bytes() {
-        if b == b',' || b == b';' || b == b'\\' || b == b'\n' {
-            escaped_chars_count += 1;
-        } else if b == b'\r' {
-            has_carriage_return_char = true;
->>>>>>> adf06d6b
-        }
-        _ => Ok(())
+        }
+        _ => Ok(()),
     }
 }
 
@@ -104,7 +74,7 @@
             b'\n' => {
                 writer.write_all(ESCAPED_NEWLINE)?;
             }
-            b => writer.write_all(&[b'\\', b])?
+            b => writer.write_all(&[b'\\', b])?,
         }
         last_end = start + 1;
     }
@@ -113,7 +83,7 @@
 
 struct EscapeByteIndices<'m> {
     offset: usize,
-    bytes: &'m [u8]
+    bytes: &'m [u8],
 }
 
 impl<'m> EscapeByteIndices<'m> {
@@ -224,23 +194,11 @@
 
     // test run with default features enabled but should be correct regardless
     #[test]
-<<<<<<< HEAD
     fn long_sentence() -> Result<(), Error> {
         let s = "Hello, World! Today is a beautiful day to test: Escape Methods.\n Characters like ; or \\ must be escaped.\r\n";
         let expected = "Hello\\, World! Today is a beautiful day to test: Escape Methods.\\n Characters like \\; or \\\\ must be escaped.\\n";
 
         assert_eq!(expected, write_text(s)?);
         Ok(())
-=======
-    fn escape_property() {
-        use crate::components::Property;
-
-        let expected_value = "Hello\\, World! Today is a beautiful day to test: Escape Methods.\\n Characters like \\; or \\\\ must be escaped.\\n";
-        let property = Property::new(
-            "COMMENT",
-            escape_text("Hello, World! Today is a beautiful day to test: Escape Methods.\n Characters like ; or \\ must be escaped.\r\n")
-        );
-        assert_eq!(expected_value, property.value);
->>>>>>> adf06d6b
     }
 }