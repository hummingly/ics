--- conflicted
+++ resolved
@@ -100,7 +100,7 @@
 struct Writer<'w> {
     buffer: [u8; CAPACITY],
     len: usize,
-    inner: &'w mut dyn Write
+    inner: &'w mut dyn Write,
 }
 
 impl<'w> Writer<'w> {
@@ -108,10 +108,9 @@
         Self {
             buffer: [0; CAPACITY],
             len: 0,
-            inner
-        }
-    }
-<<<<<<< HEAD
+            inner,
+        }
+    }
 }
 
 impl Writer<'_> {
@@ -119,7 +118,7 @@
         match self.fold_buffer() {
             Ok(0) => Ok(()),
             Ok(n) => self.inner.write_all(&self.buffer[self.len - n..self.len]),
-            Err(error) => Err(error)
+            Err(error) => Err(error),
         }?;
         self.len = 0;
         Ok(())
@@ -162,7 +161,7 @@
                     self.inner.write_all(&content[..next_boundary])?;
                     boundary = next_boundary;
                 }
-                None => return Ok(content.len())
+                None => return Ok(content.len()),
             }
         }
         Ok(0)
@@ -172,11 +171,6 @@
         let end = self.len + buffer.len();
         self.buffer[self.len..end].copy_from_slice(buffer);
         self.len = end;
-=======
-    match input[..=LIMIT].iter().rposition(|&i| i < 128 || i >= 192) {
-        Some(0) | None => input.len(),
-        Some(index) => index,
->>>>>>> adf06d6b
     }
 }
 
@@ -215,7 +209,7 @@
                         break;
                     }
                 }
-                Err(err) => return Err(err)
+                Err(err) => return Err(err),
             }
         }
         Ok(())
