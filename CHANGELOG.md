--- conflicted
+++ resolved
@@ -1,6 +1,5 @@
 # Changelog
 
-<<<<<<< HEAD
 ## Version 0.6 [UNRELEASED]
 
 ### Breaking Changes
@@ -37,13 +36,12 @@
 ### Misc
 
 - Migrated to edition 2018.
-=======
+
 ## Version 0.5.6
 
 ### Bug Fix
 
 - Fix panic on folding multibytes character (see #15).
->>>>>>> c4af82a4
 
 ## Version 0.5.5
 
