--- conflicted
+++ resolved
@@ -35,8 +35,8 @@
             event.write(&Categories::new("CONFERENCE"))?;
             event.write(&Summary::new("Networld+Interop Conference"))?;
             // Values that are "TEXT" are escaped by default. To be escaped characters are
-            // comma, semicolon and backslash. Additionally, new lines are normalized to a
-            // line feed character.
+            // comma, semicolon, backslash and newline. Additionally, new lines are
+            // normalized to a line feed character.
             event.write(&Description::new(
                 "Networld+Interop Conference and Exhibit\n\
                 Atlanta World Congress Center\n\
@@ -45,18 +45,8 @@
         }
     );
 
-<<<<<<< HEAD
     // Write the event into the writer.
     calendar.write_event(event)?;
-=======
-    // Values that are "TEXT" must be escaped (only if the text contains a comma,
-    // semicolon, backslash or newline).
-    event.push(Description::new(escape_text(
-        "Networld+Interop Conference and Exhibit\n\
-         Atlanta World Congress Center\n\
-         Atlanta, Georgia"
-    )));
->>>>>>> 02fb0804
 
     // Write remaining bits from calendar to file
     calendar.close()?;
@@ -75,10 +65,8 @@
     STATUS:CONFIRMED
     CATEGORIES:CONFERENCE
     SUMMARY:Networld+Interop Conference
-    DESCRIPTION:Networld+Interop Conference and Exhibit
-    Atlanta World Congress
-     Center
-    Atlanta\, Georgia
+    DESCRIPTION:Networld+Interop Conference and Exhibit\nAtlanta World Congress
+      Center\nAtlanta\, Georgia
     END:VEVENT
     END:VCALENDAR
     */
