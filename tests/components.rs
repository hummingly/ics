<<<<<<< HEAD
use ics::components::{Alarm, Daylight, Event, FreeBusy, Journal, Standard, TimeZone, ToDo};
use ics::parameters::{FmtType, Related, Value};
use ics::properties::{
    Attach, Attendee, Categories, Class, Completed, Description, DtEnd, DtStamp, DtStart, Due,
    FreeBusyTime, LastModified, Organizer, Priority, ProdID, RRule, Status, Summary, Transp,
    Trigger, TzID, TzName, TzOffsetFrom, TzOffsetTo, Version, UID, URL
=======
use ics::parameters::{FmtType, Related, Value};
use ics::properties::{
    Attach, Attendee, Categories, Class, Completed, Description, DtEnd, DtStart, Due, FreeBusyTime,
    LastModified, Organizer, Priority, RRule, Status, Summary, Transp, Trigger, TzName, URL,
>>>>>>> adf06d6b
};
use ics::writer::ICalendar;
use std::io;

fn calendar<'o>(output: &'o mut Vec<u8>) -> Result<ICalendar<'o>, io::Error> {
    ICalendar::new(output, Version::new("2.0"), ProdID::new("Mock Calendar"))
}

#[test]
fn event() -> Result<(), io::Error> {
    let expected = "BEGIN:VCALENDAR\r\n\
                    VERSION:2.0\r\n\
                    PRODID:Mock Calendar\r\n\
                    BEGIN:VEVENT\r\n\
                    UID:b68378cf-872d-44f1-9703-5e3725c56e71\r\n\
                    DTSTAMP:19970901T130000Z\r\n\
                    CATEGORIES:ANNIVERSARY,PERSONAL,SPECIAL OCCASION\r\n\
                    CLASS:CONFIDENTIAL\r\n\
                    DTSTART;VALUE=DATE:19971102\r\n\
                    RRULE:FREQ=YEARLY\r\n\
                    SUMMARY:Our Blissful Anniversary\r\n\
                    TRANSP:TRANSPARENT\r\n\
                    END:VEVENT\r\n\
                    END:VCALENDAR\r\n";

    let mut output = Vec::with_capacity(expected.len());
    let mut calendar = calendar(&mut output)?;

    let event = Event::build(
        UID::new("b68378cf-872d-44f1-9703-5e3725c56e71"),
        DtStamp::new("19970901T130000Z"),
        |event| {
            event.write(&Categories::new("ANNIVERSARY,PERSONAL,SPECIAL OCCASION"))?;
            event.write(&Class::CONFIDENTIAL)?;
            let mut date = DtStart::new("19971102");
            date.add(Value::DATE);
            event.write(&date)?;
            event.write(&RRule::new("FREQ=YEARLY"))?;
            event.write(&Summary::new("Our Blissful Anniversary"))?;
            event.write(&Transp::TRANSPARENT)
        }
    );
    calendar.write_event(event)?;
    calendar.close()?;

    let output = String::from_utf8_lossy(&output);

    assert_eq!(output, expected);
    Ok(())
}

#[test]
fn todo() -> Result<(), io::Error> {
    let expected = "BEGIN:VCALENDAR\r\n\
                    VERSION:2.0\r\n\
                    PRODID:Mock Calendar\r\n\
                    BEGIN:VTODO\r\n\
                    UID:b68378cf-872d-44f1-9703-5e3725c56e71\r\n\
                    DTSTAMP:20070514T103211Z\r\n\
                    COMPLETED:20070707T100000Z\r\n\
                    DTSTART:20070514T110000Z\r\n\
                    DUE:20070709T130000Z\r\n\
                    PRIORITY:1\r\n\
                    SUMMARY:Submit Revised Internet-Draft\r\n\
                    STATUS:NEEDS-ACTION\r\n\
                    END:VTODO\r\n\
                    END:VCALENDAR\r\n";

    let mut output = Vec::with_capacity(expected.len());
    let mut calendar = calendar(&mut output)?;

    let todo = ToDo::build(
        UID::new("b68378cf-872d-44f1-9703-5e3725c56e71"),
        DtStamp::new("20070514T103211Z"),
        |todo| {
            todo.write(&Completed::new("20070707T100000Z"))?;
            todo.write(&DtStart::new("20070514T110000Z"))?;
            todo.write(&Due::new("20070709T130000Z"))?;
            todo.write(&Priority::new(1))?;
            todo.write(&Summary::new("Submit Revised Internet-Draft"))?;
            todo.write(&Status::NEEDS_ACTION)
        }
    );
    calendar.write_todo(todo)?;
    calendar.close()?;

    let output = String::from_utf8_lossy(&output);

    assert_eq!(output, expected);
    Ok(())
}

#[test]
fn journal() -> Result<(), io::Error> {
    let expected = "BEGIN:VCALENDAR\r\n\
                    VERSION:2.0\r\n\
                    PRODID:Mock Calendar\r\n\
                    BEGIN:VJOURNAL\r\n\
                    UID:b68378cf-872d-44f1-9703-5e3725c56e71\r\n\
                    DTSTAMP:19970901T130000Z\r\n\
                    DTSTART;VALUE=DATE:19970317\r\n\
                    SUMMARY:Staff meeting minutes\r\n\
                    DESCRIPTION:1. Staff meeting: Participants include Joe\\, Lisa\\, and Bob. Au\r\n rora project plans were reviewed. There is currently no budget reserves for\r\n  this project. Lisa will escalate to management. Next meeting on Tuesday.\\n\
                    \r\n 2. Telephone Conference: ABC Corp. sales representative called to discuss n\r\n ew printer. Promised to get us a demo by Friday.\\n\
                    3. Henry Miller (Handsoff\r\n  Insurance): Car was totaled by tree. Is looking into a loaner car. 555-232\r\n 3 (tel).\r\n\
                    END:VJOURNAL\r\n\
                    END:VCALENDAR\r\n";

    let mut output = Vec::with_capacity(expected.len());
    let mut calendar = calendar(&mut output)?;

    let journal = Journal::build(
        UID::new("b68378cf-872d-44f1-9703-5e3725c56e71"),
        DtStamp::new("19970901T130000Z"),
        |journal| {
            let mut date = DtStart::new("19970317");
            date.add(Value::DATE);
            journal.write(&date)?;
            journal.write(&Summary::new("Staff meeting minutes"))?;
            journal.write(&Description::new(
                "1. Staff meeting: Participants include Joe, Lisa, and Bob. Aurora project plans were reviewed. There is currently no budget reserves for this project. Lisa will escalate to management. Next meeting on Tuesday.\n\
                2. Telephone Conference: ABC Corp. sales representative called to discuss new printer. Promised to get us a demo by Friday.\n\
                3. Henry Miller (Handsoff Insurance): Car was totaled by tree. Is looking into a loaner car. 555-2323 (tel)."
            ))
        }
    );
    calendar.write_journal(journal)?;
    calendar.close()?;

    let output = String::from_utf8_lossy(&output);

    assert_eq!(output, expected);
    Ok(())
}

#[test]
fn freebusy() -> Result<(), io::Error> {
    let expected = "BEGIN:VCALENDAR\r\n\
                    VERSION:2.0\r\n\
                    PRODID:Mock Calendar\r\n\
                    BEGIN:VFREEBUSY\r\n\
                    UID:b68378cf-872d-44f1-9703-5e3725c56e71\r\n\
                    DTSTAMP:19970901T120000Z\r\n\
                    DTSTART:19980313T141711Z\r\n\
                    DTEND:19980410T141711Z\r\n\
                    FREEBUSY:19980314T233000Z/19980315T003000Z\r\n\
                    FREEBUSY:19980316T153000Z/19980316T163000Z\r\n\
                    FREEBUSY:19980318T030000Z/19980318T040000Z\r\n\
                    ORGANIZER:jsmith@example.com\r\n\
                    URL:http://www.example.com/calendar/busytime/jsmith.ifb\r\n\
<<<<<<< HEAD
                    END:VFREEBUSY\r\n\
                    END:VCALENDAR\r\n";

    let mut output = Vec::with_capacity(expected.len());
    let mut calendar = calendar(&mut output)?;

    let freebusy = FreeBusy::build(
        UID::new("b68378cf-872d-44f1-9703-5e3725c56e71"),
        DtStamp::new("19970901T120000Z"),
        |freebusy| {
            freebusy.write(&DtStart::new("19980313T141711Z"))?;
            freebusy.write(&DtEnd::new("19980410T141711Z"))?;
            freebusy.write(&FreeBusyTime::new("19980314T233000Z/19980315T003000Z"))?;
            freebusy.write(&FreeBusyTime::new("19980316T153000Z/19980316T163000Z"))?;
            freebusy.write(&FreeBusyTime::new("19980318T030000Z/19980318T040000Z"))?;
            freebusy.write(&Organizer::new("jsmith@example.com"))?;
            freebusy.write(&URL::new(
                "http://www.example.com/calendar/busytime/jsmith.ifb"
            ))
        }
    );

    calendar.write_freebusy(freebusy)?;
    calendar.close()?;

    let output = String::from_utf8_lossy(&output);

    assert_eq!(output, expected);
    Ok(())
=======
                    END:VFREEBUSY\r\n";

    let mut freebusy = FreeBusy::new("b68378cf-872d-44f1-9703-5e3725c56e71", "19970901T120000Z");
    freebusy.push(DtStart::new("19980313T141711Z"));
    freebusy.push(DtEnd::new("19980410T141711Z"));
    freebusy.push(FreeBusyTime::new("19980314T233000Z/19980315T003000Z"));
    freebusy.push(FreeBusyTime::new("19980316T153000Z/19980316T163000Z"));
    freebusy.push(FreeBusyTime::new("19980318T030000Z/19980318T040000Z"));
    freebusy.push(Organizer::new("jsmith@example.com"));
    freebusy.push(URL::new(
        "http://www.example.com/calendar/busytime/jsmith.ifb",
    ));

    assert_eq!(freebusy.to_string(), expected);
>>>>>>> adf06d6b
}

#[test]
fn timezone() -> Result<(), io::Error> {
    let expected = "BEGIN:VCALENDAR\r\n\
                    VERSION:2.0\r\n\
                    PRODID:Mock Calendar\r\n\
                    BEGIN:VTIMEZONE\r\n\
                    TZID:America/New_York\r\n\
                    BEGIN:STANDARD\r\n\
                    DTSTART:20071104T020000\r\n\
                    TZOFFSETFROM:-0400\r\n\
                    TZOFFSETTO:-0500\r\n\
                    TZNAME:EST\r\n\
                    END:STANDARD\r\n\
                    LAST-MODIFIED:20050809T050000Z\r\n\
                    BEGIN:DAYLIGHT\r\n\
                    DTSTART:20070311T020000\r\n\
                    TZOFFSETFROM:-0500\r\n\
                    TZOFFSETTO:-0400\r\n\
                    TZNAME:EDT\r\n\
                    END:DAYLIGHT\r\n\
                    END:VTIMEZONE\r\n\
                    END:VCALENDAR\r\n";

    let mut output = Vec::with_capacity(expected.len());
    let mut calendar = calendar(&mut output)?;

    let standard = Standard::build(
        DtStart::new("20071104T020000"),
        TzOffsetFrom::new("-0400"),
        TzOffsetTo::new("-0500"),
        |standard| standard.write(&TzName::new("EST"))
    );
    let daylight = Daylight::build(
        DtStart::new("20070311T020000"),
        TzOffsetFrom::new("-0500"),
        TzOffsetTo::new("-0400"),
        |daylight| daylight.write(&TzName::new("EDT"))
    );
    let timezone = TimeZone::standard(TzID::new("America/New_York"), standard, |timezone| {
        timezone.write(&LastModified::new("20050809T050000Z"))?;
        timezone.write_daylight(daylight)
    });
    calendar.write_timezone(timezone)?;
    calendar.close()?;

    let output = String::from_utf8_lossy(&output);

    assert_eq!(output, expected);
    Ok(())
}

#[test]
fn alarm() -> Result<(), io::Error> {
    let expected = "BEGIN:VCALENDAR\r\n\
                    VERSION:2.0\r\n\
                    PRODID:Mock Calendar\r\n\
                    BEGIN:VEVENT\r\n\
                    UID:b68378cf-872d-44f1-9703-5e3725c56e71\r\n\
                    DTSTAMP:19970901T130000Z\r\n\
                    DTSTART:19960918T143000Z\r\n\
                    DTEND:19960920T220000Z\r\n\
                    BEGIN:VALARM\r\n\
                    ACTION:EMAIL\r\n\
                    TRIGGER;RELATED=END:-P2D\r\n\
                    DESCRIPTION:A draft agenda needs to be sent out to the attendees to the wee\r\n kly managers meeting (MGR-LIST). Attached is a pointer the document templat\r\n e for the agenda file.\r\n\
                    SUMMARY:*** REMINDER: SEND AGENDA FOR WEEKLY STAFF MEETING ***\r\n\
                    ATTENDEE:mailto:john_doe@example.com\r\n\
                    ATTACH;FMTTYPE=application/msword:http://example.com/templates/agenda.doc\r\n\
                    END:VALARM\r\n\
                    END:VEVENT\r\n\
                    END:VCALENDAR\r\n";

    let mut output = Vec::with_capacity(expected.len());
    let mut calendar = calendar(&mut output)?;

    let event = Event::build(
        UID::new("b68378cf-872d-44f1-9703-5e3725c56e71"),
        DtStamp::new("19970901T130000Z"),
        |event| {
            event.write(&DtStart::new("19960918T143000Z"))?;
            event.write(&DtEnd::new("19960920T220000Z"))?;

            let mut trigger = Trigger::new("-P2D");
            trigger.add(Related::End);
            event.write_alarm(Alarm::email(
                trigger,
                Description::new(
                    "A draft agenda needs to be sent out to the attendees to the weekly managers meeting (MGR-LIST). Attached is a pointer the document template for the agenda file."
                ),
                Summary::new("*** REMINDER: SEND AGENDA FOR WEEKLY STAFF MEETING ***"),
                |alarm| {
                    alarm.write(&Attendee::new("mailto:john_doe@example.com"))?;
                    let mut attach = Attach::new("http://example.com/templates/agenda.doc");
                    attach.add(FmtType::new("application/msword"));
                    alarm.write(&attach)
                }
            ))
        }
    );
    calendar.write_event(event)?;
    calendar.close()?;

    let output = String::from_utf8_lossy(&output);

    assert_eq!(output, expected);
    Ok(())
}<|MERGE_RESOLUTION|>--- conflicted
+++ resolved
@@ -1,16 +1,9 @@
-<<<<<<< HEAD
 use ics::components::{Alarm, Daylight, Event, FreeBusy, Journal, Standard, TimeZone, ToDo};
 use ics::parameters::{FmtType, Related, Value};
 use ics::properties::{
     Attach, Attendee, Categories, Class, Completed, Description, DtEnd, DtStamp, DtStart, Due,
     FreeBusyTime, LastModified, Organizer, Priority, ProdID, RRule, Status, Summary, Transp,
-    Trigger, TzID, TzName, TzOffsetFrom, TzOffsetTo, Version, UID, URL
-=======
-use ics::parameters::{FmtType, Related, Value};
-use ics::properties::{
-    Attach, Attendee, Categories, Class, Completed, Description, DtEnd, DtStart, Due, FreeBusyTime,
-    LastModified, Organizer, Priority, RRule, Status, Summary, Transp, Trigger, TzName, URL,
->>>>>>> adf06d6b
+    Trigger, TzID, TzName, TzOffsetFrom, TzOffsetTo, Version, UID, URL,
 };
 use ics::writer::ICalendar;
 use std::io;
@@ -51,7 +44,7 @@
             event.write(&RRule::new("FREQ=YEARLY"))?;
             event.write(&Summary::new("Our Blissful Anniversary"))?;
             event.write(&Transp::TRANSPARENT)
-        }
+        },
     );
     calendar.write_event(event)?;
     calendar.close()?;
@@ -92,7 +85,7 @@
             todo.write(&Priority::new(1))?;
             todo.write(&Summary::new("Submit Revised Internet-Draft"))?;
             todo.write(&Status::NEEDS_ACTION)
-        }
+        },
     );
     calendar.write_todo(todo)?;
     calendar.close()?;
@@ -135,7 +128,7 @@
                 2. Telephone Conference: ABC Corp. sales representative called to discuss new printer. Promised to get us a demo by Friday.\n\
                 3. Henry Miller (Handsoff Insurance): Car was totaled by tree. Is looking into a loaner car. 555-2323 (tel)."
             ))
-        }
+        },
     );
     calendar.write_journal(journal)?;
     calendar.close()?;
@@ -161,7 +154,6 @@
                     FREEBUSY:19980318T030000Z/19980318T040000Z\r\n\
                     ORGANIZER:jsmith@example.com\r\n\
                     URL:http://www.example.com/calendar/busytime/jsmith.ifb\r\n\
-<<<<<<< HEAD
                     END:VFREEBUSY\r\n\
                     END:VCALENDAR\r\n";
 
@@ -179,9 +171,9 @@
             freebusy.write(&FreeBusyTime::new("19980318T030000Z/19980318T040000Z"))?;
             freebusy.write(&Organizer::new("jsmith@example.com"))?;
             freebusy.write(&URL::new(
-                "http://www.example.com/calendar/busytime/jsmith.ifb"
+                "http://www.example.com/calendar/busytime/jsmith.ifb",
             ))
-        }
+        },
     );
 
     calendar.write_freebusy(freebusy)?;
@@ -191,22 +183,6 @@
 
     assert_eq!(output, expected);
     Ok(())
-=======
-                    END:VFREEBUSY\r\n";
-
-    let mut freebusy = FreeBusy::new("b68378cf-872d-44f1-9703-5e3725c56e71", "19970901T120000Z");
-    freebusy.push(DtStart::new("19980313T141711Z"));
-    freebusy.push(DtEnd::new("19980410T141711Z"));
-    freebusy.push(FreeBusyTime::new("19980314T233000Z/19980315T003000Z"));
-    freebusy.push(FreeBusyTime::new("19980316T153000Z/19980316T163000Z"));
-    freebusy.push(FreeBusyTime::new("19980318T030000Z/19980318T040000Z"));
-    freebusy.push(Organizer::new("jsmith@example.com"));
-    freebusy.push(URL::new(
-        "http://www.example.com/calendar/busytime/jsmith.ifb",
-    ));
-
-    assert_eq!(freebusy.to_string(), expected);
->>>>>>> adf06d6b
 }
 
 #[test]
@@ -239,13 +215,13 @@
         DtStart::new("20071104T020000"),
         TzOffsetFrom::new("-0400"),
         TzOffsetTo::new("-0500"),
-        |standard| standard.write(&TzName::new("EST"))
+        |standard| standard.write(&TzName::new("EST")),
     );
     let daylight = Daylight::build(
         DtStart::new("20070311T020000"),
         TzOffsetFrom::new("-0500"),
         TzOffsetTo::new("-0400"),
-        |daylight| daylight.write(&TzName::new("EDT"))
+        |daylight| daylight.write(&TzName::new("EDT")),
     );
     let timezone = TimeZone::standard(TzID::new("America/New_York"), standard, |timezone| {
         timezone.write(&LastModified::new("20050809T050000Z"))?;
@@ -306,7 +282,7 @@
                     alarm.write(&attach)
                 }
             ))
-        }
+        },
     );
     calendar.write_event(event)?;
     calendar.close()?;
