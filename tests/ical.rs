<<<<<<< HEAD
use ics::components::{Alarm, Daylight, Event, FreeBusy, Journal, Standard, TimeZone, ToDo};
use ics::parameters::{CUType, FmtType, PartStat, Role, TzIDParam, RSVP};
use ics::properties::{
    Attach, Attendee, Categories, Class, Created, Description, DtEnd, DtStamp, DtStart, Due,
    Duration, FreeBusyTime, Location, Organizer, ProdID, Repeat, Sequence, Status, Summary,
    Trigger, TzID, TzName, TzOffsetFrom, TzOffsetTo, Version, UID, URL
=======
use ics::parameters::{FmtType, PartStat};
use ics::properties::{
    Attach, Attendee, Categories, Description, DtEnd, DtStart, Due, Duration, Organizer, Repeat,
    Sequence, Status, Summary, Trigger,
>>>>>>> adf06d6b
};
use ics::writer::ICalendar;
use std::io;

#[test]
fn event() -> Result<(), io::Error> {
    let expected = "BEGIN:VCALENDAR\r\n\
                    VERSION:2.0\r\n\
                    PRODID:-//xyz Corp//NONSGML PDA Calendar Version 1.0//EN\r\n\
                    BEGIN:VEVENT\r\n\
                    UID:b68378cf-872d-44f1-9703-5e3725c56e71\r\n\
                    DTSTAMP:19960704T120000Z\r\n\
                    ORGANIZER:mailto:jsmith@example.com\r\n\
                    DTSTART:19960918T143000Z\r\n\
                    DTEND:19960920T220000Z\r\n\
                    STATUS:CONFIRMED\r\n\
                    CATEGORIES:CONFERENCE\r\n\
                    SUMMARY:Networld+Interop Conference\r\n\
                    DESCRIPTION:Networld+Interop Conference and Exhibit\\n\
                    Atlanta World Congress\r\n  Center\\n\
                    Atlanta\\, Georgia\r\n\
                    END:VEVENT\r\n\
                    END:VCALENDAR\r\n";

<<<<<<< HEAD
    let event = Event::build(
        UID::new("b68378cf-872d-44f1-9703-5e3725c56e71"),
        DtStamp::new("19960704T120000Z"),
        |event| {
            event.write(&Organizer::new("mailto:jsmith@example.com"))?;
            event.write(&DtStart::new("19960918T143000Z"))?;
            event.write(&DtEnd::new("19960920T220000Z"))?;
            event.write(&Status::CONFIRMED)?;
            event.write(&Categories::new("CONFERENCE"))?;
            event.write(&Summary::new("Networld+Interop Conference"))?;
            event.write(&Description::new(
                "Networld+Interop Conference and Exhibit\n\
                Atlanta World Congress Center\n\
                Atlanta, Georgia"
            ))
        }
    );

    let mut output = Vec::with_capacity(expected.len());
    let mut calendar = ICalendar::new(
        &mut output,
        Version::new("2.0"),
        ProdID::new("-//xyz Corp//NONSGML PDA Calendar Version 1.0//EN")
    )?;

    calendar.write_event(event)?;
    calendar.close()?;

    let output = String::from_utf8_lossy(&output);

    assert_eq!(output, expected);
    Ok(())
=======
    let mut event = Event::new("b68378cf-872d-44f1-9703-5e3725c56e71", "19960704T120000Z");
    event.push(Organizer::new("mailto:jsmith@example.com"));
    event.push(DtStart::new("19960918T143000Z"));
    event.push(DtEnd::new("19960920T220000Z"));
    event.push(Status::confirmed());
    event.push(Categories::new("CONFERENCE"));
    event.push(Summary::new("Networld+Interop Conference"));
    event.push(Description::new(escape_text(
        "Networld+Interop Conference and Exhibit\n\
         Atlanta World Congress Center\n\
         Atlanta, Georgia",
    )));

    let mut calendar = ICalendar::new("2.0", "-//xyz Corp//NONSGML PDA Calendar Version 1.0//EN");
    calendar.add_event(event);

    assert_eq!(calendar.to_string(), expected);
>>>>>>> adf06d6b
}

#[test]
fn todo() -> Result<(), io::Error> {
    let expected = "BEGIN:VCALENDAR\r\n\
                    VERSION:2.0\r\n\
                    PRODID:-//ABC Corporation//NONSGML My Product//EN\r\n\
                    BEGIN:VTODO\r\n\
                    UID:b68378cf-872d-44f1-9703-5e3725c56e71\r\n\
                    DTSTAMP:19980130T134500Z\r\n\
                    ORGANIZER:mailto:unclesam@example.com\r\n\
                    ATTENDEE;PARTSTAT=ACCEPTED:mailto:jqpublic@example.com\r\n\
                    DUE:19980415T000000\r\n\
                    STATUS:NEEDS-ACTION\r\n\
                    SUMMARY:Submit Income Taxes\r\n\
                    SEQUENCE:2\r\n\
                    BEGIN:VALARM\r\n\
                    ACTION:AUDIO\r\n\
                    TRIGGER:19980403T120000Z\r\n\
                    ATTACH;FMTTYPE=audio/basic:http://example.com/pub/audio-files/ssbanner.aud\r\n\
                    REPEAT:4\r\n\
                    DURATION:PT1H\r\n\
                    END:VALARM\r\n\
                    END:VTODO\r\n\
                    END:VCALENDAR\r\n";

    let todo = ToDo::build(
        UID::new("b68378cf-872d-44f1-9703-5e3725c56e71"),
        DtStamp::new("19980130T134500Z"),
        |todo| {
            todo.write(&Organizer::new("mailto:unclesam@example.com"))?;
            let mut attendee = Attendee::new("mailto:jqpublic@example.com");
            attendee.add(PartStat::ACCEPTED);
            todo.write(&attendee)?;
            todo.write(&Due::new("19980415T000000"))?;
            todo.write(&Status::NEEDS_ACTION)?;
            todo.write(&Summary::new("Submit Income Taxes"))?;
            todo.write(&Sequence::new(2))?;

            todo.write_alarm(Alarm::audio(Trigger::new("19980403T120000Z"), |alarm| {
                let mut attach = Attach::new("http://example.com/pub/audio-files/ssbanner.aud");
                attach.add(FmtType::new("audio/basic"));
                alarm.write(&attach)?;
                alarm.write(&Repeat::new(4))?;
                alarm.write(&Duration::new("PT1H"))
            }))
        }
    );

    let mut output = Vec::with_capacity(expected.len());
    let mut calendar = ICalendar::new(
        &mut output,
        Version::new("2.0"),
        ProdID::new("-//ABC Corporation//NONSGML My Product//EN")
    )?;
    calendar.write_todo(todo)?;
    calendar.close()?;

    let output = String::from_utf8_lossy(&output);

    assert_eq!(output, expected);
    Ok(())
}

#[test]
fn journal() -> Result<(), io::Error> {
    let expected = "BEGIN:VCALENDAR\r\n\
                    VERSION:2.0\r\n\
                    PRODID:-//ABC Corporation//NONSGML My Product//EN\r\n\
                    BEGIN:VJOURNAL\r\n\
                    UID:b4035e76-699e-4cb2-85f6-724d01f18284\r\n\
                    DTSTAMP:19970324T120000Z\r\n\
                    ORGANIZER:mailto:jsmith@example.com\r\n\
                    STATUS:DRAFT\r\n\
                    CLASS:PUBLIC\r\n\
                    CATEGORIES:Project Report,XYZ,Weekly Meeting\r\n\
                    DESCRIPTION:Project xyz Review Meeting Minutes\\n\
                    Agenda\\n\
                    1. Review of projec\r\n t version 1.0 requirements.\\n\
                    2. Definition of project processes.\\n\
                    3. Review\r\n  of project schedule.\\n\
                    Participants: John Smith\\, Jane Doe\\, Jim Dandy\\n\
                    -It\r\n  was decided that the requirements need to be signed off by product marketi\r\n ng.\\n\
                    -Project processes were accepted.\\n\
                    -Project schedule needs to account \r\n for scheduled holidays and employee vacation time. Check with HR for specif\r\n ic dates.\\n\
                    -New schedule will be distributed by Friday.\\n\
                    -Next weeks meetin\r\n g is cancelled. No meeting until 3/23.\r\n\
                    END:VJOURNAL\r\n\
                    END:VCALENDAR\r\n";

    let journal = Journal::build(
        UID::new("b4035e76-699e-4cb2-85f6-724d01f18284"),
        DtStamp::new("19970324T120000Z"),
        |journal| {
            journal.write(&Organizer::new("mailto:jsmith@example.com"))?;
            journal.write(&Status::DRAFT)?;
            journal.write(&Class::PUBLIC)?;
            journal.write(&Categories::new("Project Report,XYZ,Weekly Meeting"))?;
            journal.write(&Description::new(
                "Project xyz Review Meeting Minutes\n\
                Agenda\n\
                1. Review of project version 1.0 requirements.\n\
                2. Definition of project processes.\n\
                3. Review of project schedule.\n\
                Participants: John Smith, Jane Doe, Jim Dandy\n\
                -It was decided that the requirements need to be signed off by product marketing.\n\
                -Project processes were accepted.\n\
                -Project schedule needs to account for scheduled holidays and employee vacation time. Check with HR for specific dates.\n\
                -New schedule will be distributed by Friday.\n\
                -Next weeks meeting is cancelled. No meeting until 3/23."
            ))
        }
    );

    let mut output = Vec::with_capacity(expected.len());
    let mut calendar = ICalendar::new(
        &mut output,
        Version::new("2.0"),
        ProdID::new("-//ABC Corporation//NONSGML My Product//EN")
    )?;
    calendar.write_journal(journal)?;
    calendar.close()?;

    let output = String::from_utf8_lossy(&output);

    assert_eq!(output, expected);
    Ok(())
}

#[test]
fn freebusy() -> Result<(), io::Error> {
    let expected = "BEGIN:VCALENDAR\r\n\
                    VERSION:2.0\r\n\
                    PRODID:-//RDU Software//NONSGML HandCal//EN\r\n\
                    BEGIN:VFREEBUSY\r\n\
                    UID:0b04bd52-c396-4251-a673-1cc0b96def93\r\n\
                    DTSTAMP:19970324T120000Z\r\n\
                    ORGANIZER:mailto:jsmith@example.com\r\n\
                    DTSTART:19980313T141711Z\r\n\
                    DTEND:19980410T141711Z\r\n\
                    FREEBUSY:19980314T233000Z/19980315T003000Z\r\n\
                    FREEBUSY:19980316T153000Z/19980316T163000Z\r\n\
                    FREEBUSY:19980318T030000Z/19980318T040000Z\r\n\
                    URL:http://www.example.com/calendar/busytime/jsmith.ifb\r\n\
                    END:VFREEBUSY\r\n\
                    END:VCALENDAR\r\n";

    let freebusy = FreeBusy::build(
        UID::new("0b04bd52-c396-4251-a673-1cc0b96def93"),
        DtStamp::new("19970324T120000Z"),
        |freebusy| {
            freebusy.write(&Organizer::new("mailto:jsmith@example.com"))?;
            freebusy.write(&DtStart::new("19980313T141711Z"))?;
            freebusy.write(&DtEnd::new("19980410T141711Z"))?;
            freebusy.write(&FreeBusyTime::new("19980314T233000Z/19980315T003000Z"))?;
            freebusy.write(&FreeBusyTime::new("19980316T153000Z/19980316T163000Z"))?;
            freebusy.write(&FreeBusyTime::new("19980318T030000Z/19980318T040000Z"))?;
            freebusy.write(&URL::new(
                "http://www.example.com/calendar/busytime/jsmith.ifb"
            ))
        }
    );

    let mut output = Vec::with_capacity(expected.len());
    let mut calendar = ICalendar::new(
        &mut output,
        Version::new("2.0"),
        ProdID::new("-//RDU Software//NONSGML HandCal//EN")
    )?;
    calendar.write_freebusy(freebusy)?;
    calendar.close()?;

    let output = String::from_utf8_lossy(&output);

    assert_eq!(output, expected);
    Ok(())
}

#[test]
fn timezone() -> Result<(), io::Error> {
    let expected = "BEGIN:VCALENDAR\r\n\
                    VERSION:2.0\r\n\
                    PRODID:-//RDU Software//NONSGML HandCal//EN\r\n\
                    BEGIN:VTIMEZONE\r\n\
                    TZID:America/New_York\r\n\
                    BEGIN:STANDARD\r\n\
                    DTSTART:19981025T020000\r\n\
                    TZOFFSETFROM:-0400\r\n\
                    TZOFFSETTO:-0500\r\n\
                    TZNAME:EST\r\n\
                    END:STANDARD\r\n\
                    BEGIN:DAYLIGHT\r\n\
                    DTSTART:19990404T020000\r\n\
                    TZOFFSETFROM:-0500\r\n\
                    TZOFFSETTO:-0400\r\n\
                    TZNAME:EDT\r\n\
                    END:DAYLIGHT\r\n\
                    END:VTIMEZONE\r\n\
                    BEGIN:VEVENT\r\n\
                    UID:b7d2e88d-c0ac-4d26-8be2-fbe27217e698\r\n\
                    DTSTAMP:19980309T231000Z\r\n\
                    ORGANIZER:mailto:mrbig@example.com\r\n\
                    ATTENDEE;RSVP=TRUE;ROLE=REQ-PARTICIPANT;CUTYPE=GROUP:mailto:employee-A@exam\r\n ple.com\r\n\
                    DESCRIPTION:Project XYZ Review Meeting\r\n\
                    CATEGORIES:MEETING\r\n\
                    CLASS:PUBLIC\r\n\
                    CREATED:19980309T130000Z\r\n\
                    SUMMARY:XYZ Project Review\r\n\
                    DTSTART;TZID=America/New_York:19980312T083000\r\n\
                    DTEND;TZID=America/New_York:19980312T093000\r\n\
                    LOCATION:1CP Conference Room 4350\r\n\
                    END:VEVENT\r\n\
                    END:VCALENDAR\r\n";

    let timezone = TimeZone::standard(
        TzID::new("America/New_York"),
        Standard::build(
            DtStart::new("19981025T020000"),
            TzOffsetFrom::new("-0400"),
            TzOffsetTo::new("-0500"),
            |standard| standard.write(&TzName::new("EST"))
        ),
        |timezone| {
            timezone.write_daylight(Daylight::build(
                DtStart::new("19990404T020000"),
                TzOffsetFrom::new("-0500"),
                TzOffsetTo::new("-0400"),
                |daylight| daylight.write(&TzName::new("EDT"))
            ))
        }
    );

    let event = Event::build(
        UID::new("b7d2e88d-c0ac-4d26-8be2-fbe27217e698"),
        DtStamp::new("19980309T231000Z"),
        |event| {
            event.write(&Organizer::new("mailto:mrbig@example.com"))?;

            let mut attendee = Attendee::new("mailto:employee-A@example.com");
            attendee.add(RSVP::True);
            attendee.add(Role::REQ_PARTICIPANT);
            attendee.add(CUType::GROUP);
            event.write(&attendee)?;

            event.write(&Description::new("Project XYZ Review Meeting"))?;
            event.write(&Categories::new("MEETING"))?;
            event.write(&Class::PUBLIC)?;
            event.write(&Created::new("19980309T130000Z"))?;
            event.write(&Summary::new("XYZ Project Review"))?;

            let mut start = DtStart::new("19980312T083000");
            start.add(TzIDParam::new("America/New_York"));
            let mut end = DtEnd::new("19980312T093000");
            end.add(TzIDParam::new("America/New_York"));
            event.write(&start)?;
            event.write(&end)?;

            event.write(&Location::new("1CP Conference Room 4350"))
        }
    );

    let mut output = Vec::with_capacity(expected.len());
    let mut calendar = ICalendar::new(
        &mut output,
        Version::new("2.0"),
        ProdID::new("-//RDU Software//NONSGML HandCal//EN")
    )?;
    calendar.write_timezone(timezone)?;
    calendar.write_event(event)?;
    calendar.close()?;

    let output = String::from_utf8_lossy(&output);

    assert_eq!(output, expected);
    Ok(())
}<|MERGE_RESOLUTION|>--- conflicted
+++ resolved
@@ -1,16 +1,9 @@
-<<<<<<< HEAD
 use ics::components::{Alarm, Daylight, Event, FreeBusy, Journal, Standard, TimeZone, ToDo};
 use ics::parameters::{CUType, FmtType, PartStat, Role, TzIDParam, RSVP};
 use ics::properties::{
     Attach, Attendee, Categories, Class, Created, Description, DtEnd, DtStamp, DtStart, Due,
     Duration, FreeBusyTime, Location, Organizer, ProdID, Repeat, Sequence, Status, Summary,
-    Trigger, TzID, TzName, TzOffsetFrom, TzOffsetTo, Version, UID, URL
-=======
-use ics::parameters::{FmtType, PartStat};
-use ics::properties::{
-    Attach, Attendee, Categories, Description, DtEnd, DtStart, Due, Duration, Organizer, Repeat,
-    Sequence, Status, Summary, Trigger,
->>>>>>> adf06d6b
+    Trigger, TzID, TzName, TzOffsetFrom, TzOffsetTo, Version, UID, URL,
 };
 use ics::writer::ICalendar;
 use std::io;
@@ -35,7 +28,6 @@
                     END:VEVENT\r\n\
                     END:VCALENDAR\r\n";
 
-<<<<<<< HEAD
     let event = Event::build(
         UID::new("b68378cf-872d-44f1-9703-5e3725c56e71"),
         DtStamp::new("19960704T120000Z"),
@@ -49,16 +41,16 @@
             event.write(&Description::new(
                 "Networld+Interop Conference and Exhibit\n\
                 Atlanta World Congress Center\n\
-                Atlanta, Georgia"
+                Atlanta, Georgia",
             ))
-        }
-    );
-
-    let mut output = Vec::with_capacity(expected.len());
-    let mut calendar = ICalendar::new(
-        &mut output,
-        Version::new("2.0"),
-        ProdID::new("-//xyz Corp//NONSGML PDA Calendar Version 1.0//EN")
+        },
+    );
+
+    let mut output = Vec::with_capacity(expected.len());
+    let mut calendar = ICalendar::new(
+        &mut output,
+        Version::new("2.0"),
+        ProdID::new("-//xyz Corp//NONSGML PDA Calendar Version 1.0//EN"),
     )?;
 
     calendar.write_event(event)?;
@@ -68,25 +60,6 @@
 
     assert_eq!(output, expected);
     Ok(())
-=======
-    let mut event = Event::new("b68378cf-872d-44f1-9703-5e3725c56e71", "19960704T120000Z");
-    event.push(Organizer::new("mailto:jsmith@example.com"));
-    event.push(DtStart::new("19960918T143000Z"));
-    event.push(DtEnd::new("19960920T220000Z"));
-    event.push(Status::confirmed());
-    event.push(Categories::new("CONFERENCE"));
-    event.push(Summary::new("Networld+Interop Conference"));
-    event.push(Description::new(escape_text(
-        "Networld+Interop Conference and Exhibit\n\
-         Atlanta World Congress Center\n\
-         Atlanta, Georgia",
-    )));
-
-    let mut calendar = ICalendar::new("2.0", "-//xyz Corp//NONSGML PDA Calendar Version 1.0//EN");
-    calendar.add_event(event);
-
-    assert_eq!(calendar.to_string(), expected);
->>>>>>> adf06d6b
 }
 
 #[test]
@@ -133,14 +106,14 @@
                 alarm.write(&Repeat::new(4))?;
                 alarm.write(&Duration::new("PT1H"))
             }))
-        }
-    );
-
-    let mut output = Vec::with_capacity(expected.len());
-    let mut calendar = ICalendar::new(
-        &mut output,
-        Version::new("2.0"),
-        ProdID::new("-//ABC Corporation//NONSGML My Product//EN")
+        },
+    );
+
+    let mut output = Vec::with_capacity(expected.len());
+    let mut calendar = ICalendar::new(
+        &mut output,
+        Version::new("2.0"),
+        ProdID::new("-//ABC Corporation//NONSGML My Product//EN"),
     )?;
     calendar.write_todo(todo)?;
     calendar.close()?;
@@ -198,14 +171,14 @@
                 -New schedule will be distributed by Friday.\n\
                 -Next weeks meeting is cancelled. No meeting until 3/23."
             ))
-        }
-    );
-
-    let mut output = Vec::with_capacity(expected.len());
-    let mut calendar = ICalendar::new(
-        &mut output,
-        Version::new("2.0"),
-        ProdID::new("-//ABC Corporation//NONSGML My Product//EN")
+        },
+    );
+
+    let mut output = Vec::with_capacity(expected.len());
+    let mut calendar = ICalendar::new(
+        &mut output,
+        Version::new("2.0"),
+        ProdID::new("-//ABC Corporation//NONSGML My Product//EN"),
     )?;
     calendar.write_journal(journal)?;
     calendar.close()?;
@@ -245,16 +218,16 @@
             freebusy.write(&FreeBusyTime::new("19980316T153000Z/19980316T163000Z"))?;
             freebusy.write(&FreeBusyTime::new("19980318T030000Z/19980318T040000Z"))?;
             freebusy.write(&URL::new(
-                "http://www.example.com/calendar/busytime/jsmith.ifb"
+                "http://www.example.com/calendar/busytime/jsmith.ifb",
             ))
-        }
-    );
-
-    let mut output = Vec::with_capacity(expected.len());
-    let mut calendar = ICalendar::new(
-        &mut output,
-        Version::new("2.0"),
-        ProdID::new("-//RDU Software//NONSGML HandCal//EN")
+        },
+    );
+
+    let mut output = Vec::with_capacity(expected.len());
+    let mut calendar = ICalendar::new(
+        &mut output,
+        Version::new("2.0"),
+        ProdID::new("-//RDU Software//NONSGML HandCal//EN"),
     )?;
     calendar.write_freebusy(freebusy)?;
     calendar.close()?;
@@ -307,16 +280,16 @@
             DtStart::new("19981025T020000"),
             TzOffsetFrom::new("-0400"),
             TzOffsetTo::new("-0500"),
-            |standard| standard.write(&TzName::new("EST"))
+            |standard| standard.write(&TzName::new("EST")),
         ),
         |timezone| {
             timezone.write_daylight(Daylight::build(
                 DtStart::new("19990404T020000"),
                 TzOffsetFrom::new("-0500"),
                 TzOffsetTo::new("-0400"),
-                |daylight| daylight.write(&TzName::new("EDT"))
+                |daylight| daylight.write(&TzName::new("EDT")),
             ))
-        }
+        },
     );
 
     let event = Event::build(
@@ -345,14 +318,14 @@
             event.write(&end)?;
 
             event.write(&Location::new("1CP Conference Room 4350"))
-        }
-    );
-
-    let mut output = Vec::with_capacity(expected.len());
-    let mut calendar = ICalendar::new(
-        &mut output,
-        Version::new("2.0"),
-        ProdID::new("-//RDU Software//NONSGML HandCal//EN")
+        },
+    );
+
+    let mut output = Vec::with_capacity(expected.len());
+    let mut calendar = ICalendar::new(
+        &mut output,
+        Version::new("2.0"),
+        ProdID::new("-//RDU Software//NONSGML HandCal//EN"),
     )?;
     calendar.write_timezone(timezone)?;
     calendar.write_event(event)?;
